--- conflicted
+++ resolved
@@ -318,7 +318,6 @@
         }
       }
 
-<<<<<<< HEAD
       // If there are multiple top level nodes
       else {
         assert && assert( this.topLevelElements.indexOf( contentElement ) >= 0, 'element is not part of this peer, thus cannot be arranged' );
@@ -375,8 +374,6 @@
       }
     },
 
-=======
->>>>>>> 6a74e6c1
     /**
      * Returns if this peer is focused. A peer is focused if its primarySibling is focused.
      * @public (scenery-internal)
