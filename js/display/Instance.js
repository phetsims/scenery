--- conflicted
+++ resolved
@@ -395,13 +395,6 @@
       for ( let i = 0; i < this.node._filters.length; i++ ) {
         const filter = this.node._filters[ i ];
 
-<<<<<<< HEAD
-=======
-        // TODO: how to handle this, if we split AT the node? https://github.com/phetsims/scenery/issues/1581
-        // if ( !filter.isDOMCompatible() ) {
-        //   hasNonDOMFilter = true;
-        // }
->>>>>>> aa42c798
         if ( !filter.isSVGCompatible() ) {
           hasNonSVGFilter = true;
         }
