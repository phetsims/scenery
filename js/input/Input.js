// Copyright 2013-2016, University of Colorado Boulder

/**
 * Main handler for user-input events in Scenery.
 *
 * *** Adding input handling to a display
 *
 * Displays do not have event listeners attached by default. To initialize the event system (that will set up
 * listeners), use one of Display's initialize*Events functions.
 *
 * *** Pointers
 *
 * A 'pointer' is an abstract way of describing a mouse, a single touch point, or a pen/stylus, similar to in the
 * Pointer Events specification (https://dvcs.w3.org/hg/pointerevents/raw-file/tip/pointerEvents.html). Touch and pen
 * pointers are transient, created when the relevant DOM down event occurs and released when corresponding the DOM up
 * or cancel event occurs. However, the mouse pointer is persistent.
 *
 * Input event listeners can be added to {Node}s directly, or to a pointer. When a DOM event is received, it is first
 * broken up into multiple events (if necessary, e.g. multiple touch points), then the dispatch is handled for each
 * individual Scenery event. Events are first fired for any listeners attached to the pointer that caused the event,
 * then fire on the node directly under the pointer, and if applicable, bubble up the graph to the Scene from which the
 * event was triggered. Events are not fired directly on nodes that are not under the pointer at the time of the event.
 * To handle many common patterns (like button presses, where mouse-ups could happen when not over the button), it is
 * necessary to add those move/up listeners to the pointer itself.
 *
 * *** Listeners and Events
 *
 * Event listeners are added with node.addInputListener( listener ), pointer.addInputListener( listener ) and
 * display.addInputListener( listener ).
 * This listener can be an arbitrary object, and the listener will be triggered by calling listener[eventType]( event ),
 * where eventType is one of the event types as described below, and event is a Scenery event with the
 * following properties:
 * - trail {Trail} - Points to the node under the pointer
 * - pointer {Pointer} - The pointer that triggered the event. Additional information about the mouse/touch/pen can be
 *                       obtained from the pointer, for example event.pointer.point.
 * - type {string} - The base type of the event (e.g. for touch down events, it will always just be "down").
 * - domEvent {UIEvent} - The underlying DOM event that triggered this Scenery event. The DOM event may correspond to
 *                        multiple Scenery events, particularly for touch events. This could be a TouchEvent,
 *                        PointerEvent, MouseEvent, MSPointerEvent, etc.
 * - target {Node} - The leaf-most Node in the trail.
 * - currentTarget {Node} - The Node to which the listener being fired is attached, or null if the listener is being
 *                          fired directly from a pointer.
 *
 * Additionally, listeners may support an interrupt() method that detaches it from pointers, or may support being
 * "attached" to a pointer (indicating a primary role in controlling the pointer's behavior). See Pointer for more
 * information about these interactions.
 *
 * *** Event Types
 *
 * Scenery will fire the following base event types:
 *
 * - down: Triggered when a pointer is pressed down. Touch / pen pointers are created for each down event, and are
 *         active until an up/cancel event is sent.
 * - up: Triggered when a pointer is released normally. Touch / pen pointers will not have any more events associated
 *       with them after an up event.
 * - cancel: Triggered when a pointer is canceled abnormally. Touch / pen pointers will not have any more events
 *           associated with them after an up event.
 * - move: Triggered when a pointer moves.
 * - wheel: Triggered when the (mouse) wheel is scrolled. The associated pointer will have wheelDelta information.
 * - enter: Triggered when a pointer moves over a Node or one of its children. Does not bubble up. Mirrors behavior from
 *          the DOM mouseenter (http://www.w3.org/TR/DOM-Level-3-Events/#event-type-mouseenter)
 * - exit:  Triggered when a pointer moves out from over a Node or one of its children. Does not bubble up. Mirrors
 *          behavior from the DOM mouseleave (http://www.w3.org/TR/DOM-Level-3-Events/#event-type-mouseleave).
 * - over: Triggered when a pointer moves over a Node (not including its children). Mirrors behavior from the DOM
 *         mouseover (http://www.w3.org/TR/DOM-Level-3-Events/#event-type-mouseover).
 * - out: Triggered when a pointer moves out from over a Node (not including its children). Mirrors behavior from the
 *        DOM mouseout (http://www.w3.org/TR/DOM-Level-3-Events/#event-type-mouseout).
 *
 * Before firing the base event type (for example, 'move'), Scenery will also fire an event specific to the type of
 * pointer. For mice, it will fire 'mousemove', for touch events it will fire 'touchmove', and for pen events it will
 * fire 'penmove'. Similarly, for any type of event, it will first fire pointerType+eventType, and then eventType.
 *
 * *** Event Dispatch
 *
 * Events have two methods that will cause early termination: event.abort() will cause no more listeners to be notified
 * for this event, and event.handle() will allow the current level of listeners to be notified (all pointer listeners,
 * or all listeners attached to the current node), but no more listeners after that level will fire. handle and abort
 * are like stopPropagation, stopImmediatePropagation for DOM events, except they do not trigger those DOM methods on
 * the underlying DOM event.
 *
 * Up/down/cancel events all happen separately, but for move events, a specific sequence of events occurs if the pointer
 * changes the node it is over:
 *
 * 1. The move event is fired (and bubbles).
 * 2. An out event is fired for the old topmost Node (and bubbles).
 * 3. exit events are fired for all Nodes in the Trail hierarchy that are now not under the pointer, from the root-most
 *    to the leaf-most. Does not bubble.
 * 4. enter events are fired for all Nodes in the Trail hierarchy that were not under the pointer (but now are), from
 *    the leaf-most to the root-most. Does not bubble.
 * 5. An over event is fired for the new topmost Node (and bubbles).
 *
 * event.abort() and event.handle() will currently not affect other stages in the 'move' sequence (e.g. event.abort() in
 * the 'move' event will not affect the following 'out' event).
 *
 * For each event type:
 *
 * 1. Listeners on the pointer will be triggered first (in the order they were added)
 * 2. Listeners on the target (top-most) Node will be triggered (in the order they were added to that Node)
 * 3. Then if the event bubbles, each Node in the Trail will be triggered, starting from the Node under the top-most
 *    (that just had listeners triggered) and all the way down to the Scene. Listeners are triggered in the order they
 *    were added for each Node.
 * 4. Listeners on the display will be triggered (in the order they were added)
 *
 * For each listener being notified, it will fire the more specific pointerType+eventType first (e.g. 'mousemove'),
 * then eventType next (e.g. 'move').
 *
 * Currently, preventDefault() is called on the associated DOM event if the top-most node has the 'interactive' property
 * set to a truthy value.
 *
 * *** Relevant Specifications
 *
 * DOM Level 3 events spec: http://www.w3.org/TR/DOM-Level-3-Events/
 * Touch events spec: http://www.w3.org/TR/touch-events/
 * Pointer events spec draft: https://dvcs.w3.org/hg/pointerevents/raw-file/tip/pointerEvents.html
 *                            http://msdn.microsoft.com/en-us/library/ie/hh673557(v=vs.85).aspx
 *
 * @author Jonathan Olson <jonathan.olson@colorado.edu>
 * @author Sam Reid (PhET Interactive Simulations)
 */

define( function( require ) {
  'use strict';

  var A11yPointer = require( 'SCENERY/input/A11yPointer' );
  var BatchedDOMEvent = require( 'SCENERY/input/BatchedDOMEvent' );
  var BrowserEvents = require( 'SCENERY/input/BrowserEvents' );
  var cleanArray = require( 'PHET_CORE/cleanArray' );
  var DOMEventIO = require( 'SCENERY/input/DOMEventIO' );
  var Emitter = require( 'AXON/Emitter' );
  var EmitterIO = require( 'AXON/EmitterIO' );
  var Event = require( 'SCENERY/input/Event' );
  var Features = require( 'SCENERY/util/Features' );
  var inherit = require( 'PHET_CORE/inherit' );
  var Mouse = require( 'SCENERY/input/Mouse' );
  var NumberIO = require( 'TANDEM/types/NumberIO' );
  var Pen = require( 'SCENERY/input/Pen' );
  var platform = require( 'PHET_CORE/platform' );
  var Pointer = require( 'SCENERY/input/Pointer' );
  var scenery = require( 'SCENERY/scenery' );
  var Tandem = require( 'TANDEM/Tandem' );
  var Touch = require( 'SCENERY/input/Touch' );
  var Trail = require( 'SCENERY/util/Trail' );
  var Vector2 = require( 'DOT/Vector2' );
  var Vector2IO = require( 'DOT/Vector2IO' );

  // Object literal makes it easy to check for the existence of an attribute (compared to [].indexOf()>=0)
  var domEventPropertiesToSerialize = {
    button: true, keyCode: true,
    deltaX: true, deltaY: true, deltaZ: true, deltaMode: true, pointerId: true,
    pointerType: true, charCode: true, which: true, clientX: true, clientY: true, changedTouches: true
  };

  /**
   * An input controller for a specific Display.
   * @constructor
   *
   * @param {Display} display
   * @param {boolean} attachToWindow - Whether to add listeners to the window (instead of the Display's domElement).
   * @param {boolean} batchDOMEvents - If true, most event types will be batched until otherwise triggered.
   * @param {boolean} assumeFullWindow - We can optimize certain things like computing points if we know the display
   *                                     fills the entire window.
   * @param {boolean|null} passiveEvents - See Display's documentation (controls the presence of the passive flag for
   *                                       events, which has some advanced considerations).
   *
   * @param {Object} [options]
   */
  function Input( display, attachToWindow, batchDOMEvents, assumeFullWindow, passiveEvents, options ) {
    assert && assert( display instanceof scenery.Display );
    assert && assert( typeof attachToWindow === 'boolean' );
    assert && assert( typeof batchDOMEvents === 'boolean' );
    assert && assert( typeof assumeFullWindow === 'boolean' );
    var self = this;

    options = _.extend( {
      tandem: Tandem.optional
    }, options );

    // @public {Display}
    this.display = display;

    // @public {Node}
    this.rootNode = display.rootNode;

    // @public {boolean}
    this.attachToWindow = attachToWindow;
    this.batchDOMEvents = batchDOMEvents;
    this.assumeFullWindow = assumeFullWindow;

    // @public {boolean|null}
    this.passiveEvents = passiveEvents;

    // @private {Array.<BatchedDOMEvent}>
    this.batchedEvents = [];

    // @public {A11yPointer|null} - Pointer for accessibility, only created lazily on first a11y event.
    this.a11yPointer = null;

    // @public {Mouse|null} - Pointer for mouse, only created lazily on first mouse event, so no mouse is allocated on.
    // tablets.
    this.mouse = null;

    // @public {Array.<Pointer>} - All active pointers.
    this.pointers = [];

    // TODO: replace this with an emitter
    this.pointerAddedListeners = [];

    // @public {boolean} - Whether we are currently firing events. We need to track this to handle re-entrant cases
    // like https://github.com/phetsims/balloons-and-static-electricity/issues/406.
    this.currentlyFiringEvents = false;

    // Declare the Emitters that send scenery input events to the PhET-iO data stream.  Note they use the default value
    // of phetioReadOnly false, in case a client wants to synthesize events.

    // @private {Emitter} Emits pointer validation to the input stream for playback
    const validatePointers = function() {
      var i = self.pointers.length;
      while ( i-- ) {
        var pointer = self.pointers[ i ];
        if ( pointer.point ) {
          self.branchChangeEvents( pointer, pointer.lastDOMEvent, false );
        }
      }
    };

    // This is a high frequency event that is necessary for reproducible playbacks
    this.validatePointersEmitter = new Emitter( {
      phetioPlayback: true,
      tandem: options.tandem.createTandem( 'validatePointersEmitter' ),
      phetioHighFrequency: true,
      listener: validatePointers
    } );

    // @private {Emitter} - Emits to the PhET-iO data stream.  
    this.mouseUpEmitter = new Emitter( {
      phetioPlayback: true,
      tandem: options.tandem.createTandem( 'mouseUpEmitter' ),
      phetioType: EmitterIO( [
        { name: 'point', type: Vector2IO },
        { name: 'event', type: DOMEventIO }
      ] ),
      phetioEventType: 'user',
      phetioDocumentation: 'Emits when a mouse button is released',
      listener: function( point, event ) {
        if ( !self.mouse ) { self.initMouse(); }
        var pointChanged = self.mouse.up( point, event );
        self.upEvent( self.mouse, event, pointChanged );
      }
    } );

    // @private {Emitter} - Emits to the PhET-iO data stream.  
    this.mouseDownEmitter = new Emitter( {
      phetioPlayback: true,
      tandem: options.tandem.createTandem( 'mouseDownEmitter' ),
      phetioType: EmitterIO( [
        { name: 'point', type: Vector2IO },
        { name: 'event', type: DOMEventIO }
      ] ),
      phetioEventType: 'user',
      phetioDocumentation: 'Emits when a mouse button is pressed',
      listener: function( point, event ) {
        if ( !self.mouse ) { self.initMouse(); }
        var pointChanged = self.mouse.down( point, event );
        self.downEvent( self.mouse, event, pointChanged );
      }
    } );

    // @private {Emitter} - Emits to the PhET-iO data stream.  
    this.mouseMovedEmitter = new Emitter( {
      phetioPlayback: true,
      tandem: options.tandem.createTandem( 'mouseMovedEmitter' ),
      phetioType: EmitterIO( [
        { name: 'point', type: Vector2IO },
        { name: 'event', type: DOMEventIO }
      ] ),
      phetioEventType: 'user',
      phetioDocumentation: 'Emits when the mouse is moved',
      phetioHighFrequency: true,
      listener: function( point, event ) {
        if ( !self.mouse ) { self.initMouse(); }
        self.mouse.move( point, event );
        self.moveEvent( self.mouse, event );
      }
    } );

    // @private {Emitter} - Emits to the PhET-iO data stream.  
    this.mouseOverEmitter = new Emitter( {
      phetioPlayback: true,
      tandem: options.tandem.createTandem( 'mouseOverEmitter' ),
      phetioType: EmitterIO( [
        { name: 'point', type: Vector2IO },
        { name: 'event', type: DOMEventIO }
      ] ),
      phetioEventType: 'user',
      phetioDocumentation: 'Emits when the mouse is moved over a Node',
      listener: function( point, event ) {
        if ( !self.mouse ) { self.initMouse(); }
        self.mouse.over( point, event );
        // TODO: how to handle mouse-over (and log it)... are we changing the pointer.point without a branch change?
      }
    } );

    // @private {Emitter} - Emits to the PhET-iO data stream.  
    this.mouseOutEmitter = new Emitter( {
      phetioPlayback: true,
      tandem: options.tandem.createTandem( 'mouseOutEmitter' ),
      phetioType: EmitterIO( [
        { name: 'point', type: Vector2IO },
        { name: 'event', type: DOMEventIO }
      ] ),
      phetioEventType: 'user',
      phetioDocumentation: 'Emits when the mouse moves out of the display',
      listener: function( point, event ) {
        if ( !self.mouse ) { self.initMouse(); }
        self.mouse.out( point, event );
        // TODO: how to handle mouse-out (and log it)... are we changing the pointer.point without a branch change?
      }
    } );

    // @private {Emitter} - Emits to the PhET-iO data stream.  
    this.wheelScrolledEmitter = new Emitter( {
      phetioPlayback: true,
      tandem: options.tandem.createTandem( 'wheelScrolledEmitter' ),
      phetioType: EmitterIO( [
        { name: 'event', type: DOMEventIO }
      ] ),
      phetioEventType: 'user',
      phetioDocumentation: 'Emits when the mouse wheel scrolls',
      phetioHighFrequency: true,
      listener: function( event ) {
        if ( !self.mouse ) { self.initMouse(); }
        self.mouse.wheel( event );

        // don't send mouse-wheel events if we don't yet have a mouse location!
        // TODO: Can we set the mouse location based on the wheel event?
        if ( self.mouse.point ) {
          var trail = self.rootNode.trailUnderPointer( self.mouse ) || new Trail( self.rootNode );
          self.dispatchEvent( trail, 'wheel', self.mouse, event, true );
        }
      }
    } );

    // @private {Emitter} - Emits to the PhET-iO data stream.
    this.touchStartedEmitter = new Emitter( {
      phetioPlayback: true,
      tandem: options.tandem.createTandem( 'touchStartedEmitter' ),
      phetioType: EmitterIO( [
        { name: 'id', type: NumberIO },
        { name: 'point', type: Vector2IO },
        { name: 'event', type: DOMEventIO }
      ] ),
      phetioEventType: 'user',
      phetioDocumentation: 'Emits when a touch begins',
      listener: function( id, point, event ) {
        var touch = new Touch( id, point, event );
        self.addPointer( touch );
        self.downEvent( touch, event, false );
      }
    } );

    // @private {Emitter} - Emits to the PhET-iO data stream.
    this.touchEndedEmitter = new Emitter( {
      phetioPlayback: true,
      tandem: options.tandem.createTandem( 'touchEndedEmitter' ),
      phetioType: EmitterIO( [
        { name: 'id', type: NumberIO },
        { name: 'point', type: Vector2IO },
        { name: 'event', type: DOMEventIO }
      ] ),
      phetioEventType: 'user',
      phetioDocumentation: 'Emits when a touch ends',
      listener: function( id, point, event ) {
        var touch = self.findPointerById( id );
        if ( touch ) {
          var pointChanged = touch.end( point, event );
          self.upEvent( touch, event, pointChanged );
          self.removePointer( touch );
        }
      }
    } );

    // @private {Emitter} - Emits to the PhET-iO data stream.
    this.touchMovedEmitter = new Emitter( {
      phetioPlayback: true,
      tandem: options.tandem.createTandem( 'touchMovedEmitter' ),
      phetioType: EmitterIO( [
        { name: 'id', type: NumberIO },
        { name: 'point', type: Vector2IO },
        { name: 'event', type: DOMEventIO }
      ] ),
      phetioEventType: 'user',
      phetioDocumentation: 'Emits when a touch moves',
      phetioHighFrequency: true,
      listener: function( id, point, event ) {
        var touch = self.findPointerById( id );
        if ( touch ) {
          touch.move( point, event );
          self.moveEvent( touch, event );
        }
      }
    } );

    // @private {Emitter} - Emits to the PhET-iO data stream.
    this.touchCanceledEmitter = new Emitter( {
      phetioPlayback: true,
      tandem: options.tandem.createTandem( 'touchCanceledEmitter' ),
      phetioType: EmitterIO( [
        { name: 'id', type: NumberIO },
        { name: 'point', type: Vector2IO },
        { name: 'event', type: DOMEventIO }
      ] ),
      phetioEventType: 'user',
      phetioDocumentation: 'Emits when a touch is canceled',
      listener: function( id, point, event ) {
        var touch = self.findPointerById( id );
        if ( touch ) {
          var pointChanged = touch.cancel( point, event );
          self.cancelEvent( touch, event, pointChanged );
          self.removePointer( touch );
        }
      }
    } );

    // @private {Emitter} - Emits to the PhET-iO data stream.
    this.penStartedEmitter = new Emitter( {
      phetioPlayback: true,
      tandem: options.tandem.createTandem( 'penStartedEmitter' ),
      phetioType: EmitterIO( [
        { name: 'id', type: NumberIO },
        { name: 'point', type: Vector2IO },
        { name: 'event', type: DOMEventIO }
      ] ),
      phetioEventType: 'user',
      phetioDocumentation: 'Emits when a pen touches the screen',
      listener: function( id, point, event ) {
        var pen = new Pen( id, point, event );
        self.addPointer( pen );
        self.downEvent( pen, event, false );
      }
    } );

    // @private {Emitter} - Emits to the PhET-iO data stream.
    this.penEndedEmitter = new Emitter( {
      phetioPlayback: true,
      tandem: options.tandem.createTandem( 'penEndedEmitter' ),
      phetioType: EmitterIO( [
        { name: 'id', type: NumberIO },
        { name: 'point', type: Vector2IO },
        { name: 'event', type: DOMEventIO }
      ] ),
      phetioEventType: 'user',
      phetioDocumentation: 'Emits when a pen is lifted',
      listener: function( id, point, event ) {
        var pen = self.findPointerById( id );
        if ( pen ) {
          var pointChanged = pen.end( point, event );
          self.upEvent( pen, event, pointChanged );
          self.removePointer( pen );
        }
      }
    } );

    // @private {Emitter} - Emits to the PhET-iO data stream.
    this.penMovedEmitter = new Emitter( {
      phetioPlayback: true,
      tandem: options.tandem.createTandem( 'penMovedEmitter' ),
      phetioType: EmitterIO( [
        { name: 'id', type: NumberIO },
        { name: 'point', type: Vector2IO },
        { name: 'event', type: DOMEventIO }
      ] ),
      phetioEventType: 'user',
      phetioDocumentation: 'Emits when a pen is moved',
      phetioHighFrequency: true,
      listener: function( id, point, event ) {
        var pen = self.findPointerById( id );
        if ( pen ) {
          pen.move( point, event );
          self.moveEvent( pen, event );
        }
      }
    } );

    // @private {Emitter} - Emits to the PhET-iO data stream.
    this.penCanceledEmitter = new Emitter( {
      phetioPlayback: true,
      tandem: options.tandem.createTandem( 'penCanceledEmitter' ),
      phetioType: EmitterIO( [
        { name: 'id', type: NumberIO },
        { name: 'point', type: Vector2IO },
        { name: 'event', type: DOMEventIO }
      ] ),
      phetioEventType: 'user',
      phetioDocumentation: 'Emits when a pen is canceled',
      listener: function( id, point, event ) {
        var pen = self.findPointerById( id );
        if ( pen ) {
          var pointChanged = pen.cancel( point, event );
          self.cancelEvent( pen, event, pointChanged );
          self.removePointer( pen );
        }
      }
    } );

    if ( this.display._accessible ) {
      var accessibleEventOptions = Features.passive ? { useCapture: false, passive: false } : false;

      this.display.accessibleDOMElement.addEventListener( 'focusin', function( event ) {
        if ( !this.a11yPointer ) { self.initA11yPointer(); }
        self.focusIn( event );
      }, accessibleEventOptions );
    }
  }

  scenery.register( 'Input', Input );

  inherit( Object, Input, {
    /**
     * Interrupts any input actions that are currently taking place (should stop drags, etc.)
     * @public
     */
    interruptPointers: function() {
      _.each( this.pointers, function( pointer ) {
        pointer.interruptAll();
      } );
    },

    /**
     * Called to batch a raw DOM event (which may be immediately fired, depending on the settings).
     * @public (scenery-internal)
     *
     * @param {DOMEvent} domEvent
     * @param {number} batchType - See BatchedDOMEvent's "enumeration" - TODO: use an actual enumeration
     * @param {function} callback - Parameter types defined by the batchType. See BatchedDOMEvent for details
     * @param {boolean} triggerImmediate - Certain events can force immediate action, since browsers like Chrome
     *                                     only allow certain operations in the callback for a user gesture (e.g. like
     *                                     a mouseup to open a window).
     */
    batchEvent: function( domEvent, batchType, callback, triggerImmediate ) {
      sceneryLog && sceneryLog.InputEvent && sceneryLog.InputEvent( 'Input.batchEvent' );
      sceneryLog && sceneryLog.InputEvent && sceneryLog.push();

      // If our display is not interactive, do not respond to any events (but still prevent default)
      if ( this.display.interactive ) {
        this.batchedEvents.push( BatchedDOMEvent.createFromPool( domEvent, batchType, callback ) );
        if ( triggerImmediate || !this.batchDOMEvents ) {
          this.fireBatchedEvents();
        }
        // NOTE: If we ever want to Display.updateDisplay() on events, do so here
      }

      // Always preventDefault on touch events, since we don't want mouse events triggered afterwards. See
      // http://www.html5rocks.com/en/mobile/touchandmouse/ for more information.
      // Additionally, IE had some issues with skipping prevent default, see
      // https://github.com/phetsims/scenery/issues/464 for mouse handling.
      if ( !( this.passiveEvents === true ) && ( callback !== this.mouseDown || platform.ie || platform.edge ) ) {
        // We cannot prevent a passive event, so don't try
        domEvent.preventDefault();
      }

      sceneryLog && sceneryLog.InputEvent && sceneryLog.pop();
    },

    /**
     * Fires all of our events that were batched into the batchedEvents array.
     * @public (scenery-internal)
     */
    fireBatchedEvents: function() {
      sceneryLog && sceneryLog.InputEvent && this.currentlyFiringEvents && sceneryLog.InputEvent(
        'REENTRANCE DETECTED' );
      // Don't re-entrantly enter our loop, see https://github.com/phetsims/balloons-and-static-electricity/issues/406
      if ( !this.currentlyFiringEvents && this.batchedEvents.length ) {
        sceneryLog && sceneryLog.InputEvent && sceneryLog.InputEvent( 'Input.fireBatchedEvents length:' + this.batchedEvents.length );
        sceneryLog && sceneryLog.InputEvent && sceneryLog.push();

        this.currentlyFiringEvents = true;

        // needs to be done in order
        var batchedEvents = this.batchedEvents;
        // IMPORTANT: We need to check the length of the array at every iteration, as it can change due to re-entrant
        // event handling, see https://github.com/phetsims/balloons-and-static-electricity/issues/406.
        // Events may be appended to this (synchronously) as part of firing initial events, so we want to FULLY run all
        // events before clearing our array.
        for ( var i = 0; i < batchedEvents.length; i++ ) {
          var batchedEvent = batchedEvents[ i ];
          batchedEvent.run( this );
          batchedEvent.dispose();
        }
        cleanArray( batchedEvents );

        this.currentlyFiringEvents = false;

        sceneryLog && sceneryLog.InputEvent && sceneryLog.pop();
      }
    },

    /**
     * Clears any batched events that we don't want to process.
     * @public (scenery-internal)
     *
     * NOTE: It is HIGHLY recommended to interrupt pointers and remove non-Mouse pointers before doing this, as
     * otherwise it can cause incorrect state in certain types of listeners (e.g. ones that count how many pointers
     * are over them).
     */
    clearBatchedEvents: function() {
      this.batchedEvents.length = 0;
    },

    /**
     * Checks all pointers to see whether they are still "over" the same nodes (trail). If not, it will fire the usual
     * enter/exit events.
     * @public (scenery-internal)
     */
    validatePointers: function() {
      sceneryLog && sceneryLog.Input && sceneryLog.Input( 'validatePointers' );
      sceneryLog && sceneryLog.Input && sceneryLog.push();
      this.validatePointersEmitter.emit();
      sceneryLog && sceneryLog.Input && sceneryLog.pop();
    },

    /**
     * Removes all non-Mouse pointers from internal tracking.
     * @public (scenery-internal)
     */
    removeTemporaryPointers: function() {
      var fakeDomEvent = {
        // TODO: Does this break anything
      };

      for ( var i = this.pointers.length - 1; i >= 0; i-- ) {
        var pointer = this.pointers[ i ];
        if ( !( pointer instanceof Mouse ) ) {
          this.pointers.splice( i, 1 );

          // Send exit events. As we can't get a DOM event, we'll send a fake object instead.
          //TODO: consider exit() not taking an event?
          var exitTrail = pointer.trail || new Trail( this.rootNode );
          this.exitEvents( pointer, fakeDomEvent, exitTrail, 0, true );
        }
      }
    },

    /**
     * Hooks up DOM listeners to whatever type of object we are going to listen to.
     * @public (scenery-internal)
     */
    connectListeners: function() {
      BrowserEvents.addDisplay( this.display, this.attachToWindow, this.passiveEvents );
    },

    /**
     * Removes DOM listeners from whatever type of object we were listening to.
     * @public (scenery-internal)
     */
    disconnectListeners: function() {
      BrowserEvents.removeDisplay( this.display, this.attachToWindow, this.passiveEvents );
    },

    /**
     * Extract a {Vector2} global coordinate point from an arbitrary DOM event.
     * @public (scenery-internal)
     *
     * @param {DOMEvent} domEvent
     * @returns {Vector2}
     */
    pointFromEvent: function( domEvent ) {
      var position = Vector2.createFromPool( domEvent.clientX, domEvent.clientY );
      if ( !this.assumeFullWindow ) {
        var domBounds = this.display.domElement.getBoundingClientRect();

        // TODO: consider totally ignoring any with zero width/height, as we aren't attached to the display?
        // For now, don't offset.
        if ( domBounds.width > 0 && domBounds.height > 0 ) {
          position.subtractXY( domBounds.left, domBounds.top );

          // Detect a scaling of the display here (the client bounding rect having different dimensions from our
          // display), and attempt to compensate.
          // NOTE: We can't handle rotation here.
          if ( domBounds.width !== this.display.width || domBounds.height !== this.display.height ) {
            // TODO: Have code verify the correctness here, and that it's not triggering all the time
            position.x *= this.display.width / domBounds.width;
            position.y *= this.display.height / domBounds.height;
          }
        }
      }
      return position;
    },

    /**
     * Adds a pointer to our list.
     * @private
     *
     * @param {Pointer} pointer
     */
    addPointer: function( pointer ) {
      this.pointers.push( pointer );

      // Callback for showing pointer events.  Optimized for performance.
      if ( this.pointerAddedListeners.length ) {
        for ( var i = 0; i < this.pointerAddedListeners.length; i++ ) {
          this.pointerAddedListeners[ i ]( pointer );
        }
      }
    },

    // TODO: Just use an emitter
    addPointerAddedListener: function( listener ) {
      this.pointerAddedListeners.push( listener );
    },

    removePointerAddedListener: function( listener ) {
      var index = this.pointerAddedListeners.indexOf( listener );
      if ( index !== -1 ) {
        this.pointerAddedListeners.splice( index, index + 1 );
      }
    },

    /**
     * Removes a pointer from our list. If we get future events for it (based on the ID) it will be ignored.
     * @private
     *
     * @param {Pointer} pointer
     */
    removePointer: function( pointer ) {
      // sanity check version, will remove all instances
      for ( var i = this.pointers.length - 1; i >= 0; i-- ) {
        if ( this.pointers[ i ] === pointer ) {
          this.pointers.splice( i, 1 );
        }
      }

      pointer.dispose();
    },

    /**
     * Given a pointer's ID (given by the pointer/touch specifications to be unique to a specific pointer/touch),
     * returns the given pointer (if we have one).
     * @private
     *
     * NOTE: There are some cases where we may have prematurely "removed" a pointer.
     *
     * @param {number} id
     * @returns {Pointer|null}
     */
    findPointerById: function( id ) {
      var i = this.pointers.length;
      while ( i-- ) {
        var pointer = this.pointers[ i ];
        if ( pointer.id === id ) {
          return pointer;
        }
      }
      return null;
    },

    /**
     * Triggers a logical focus event.
     * @public (scenery-internal)
     *
     * @param {DOMEvent} event
     */
    focusIn: function( event ) {
      sceneryLog && sceneryLog.Input && sceneryLog.Input( 'focusIn(' + Input.debugText( null, event ) + ');' );
      sceneryLog && sceneryLog.Input && sceneryLog.push();

<<<<<<< HEAD
      var trail = this.a11yPointer.updateTrail( this.rootNode, event.target.getAttribute( 'data-trailId' ) );
=======
      var trail = Trail.fromUniqueId( this.rootNode, event.target.getAttribute( 'data-trail-id' ) );
>>>>>>> 9c159168

      // TODO: a11y pointer! See #888
      this.dispatchEvent( trail, 'focus', this.a11yPointer, event, true );

      // TODO: emit focusIn emitter? Or is it just called focusEmitter? See #888

      sceneryLog && sceneryLog.Input && sceneryLog.pop();
    },

    /**
     * Initializes the Mouse object on the first mouse event (this may never happen on touch devices).
     * @private
     */
    initMouse: function() {
      this.mouse = new Mouse();
      this.addPointer( this.mouse );
    },

    /**
     * Initializes the accessible pointer object on the first a11y event.
     * @private
     */
    initA11yPointer: function() {
      this.a11yPointer = new A11yPointer();
      this.addPointer( this.a11yPointer );
    },

    /**
     * Triggers a logical mousedown event.
     * @public (scenery-internal)
     *
     * NOTE: This may also be called from the pointer event handler (pointerDown) or from things like fuzzing or
     * playback. The event may be "faked" for certain purposes.
     *
     * @param {Vector2} point
     * @param {DOMEvent} event
     */
    mouseDown: function( point, event ) {
      sceneryLog && sceneryLog.Input && sceneryLog.Input( 'mouseDown(' + Input.debugText( point, event ) + ');' );
      sceneryLog && sceneryLog.Input && sceneryLog.push();
      this.mouseDownEmitter.emit( point, event );
      sceneryLog && sceneryLog.Input && sceneryLog.pop();
    },

    /**
     * Triggers a logical mouseup event.
     * @public (scenery-internal)
     *
     * NOTE: This may also be called from the pointer event handler (pointerUp) or from things like fuzzing or
     * playback. The event may be "faked" for certain purposes.
     *
     * @param {Vector2} point
     * @param {DOMEvent} event
     */
    mouseUp: function( point, event ) {
      sceneryLog && sceneryLog.Input && sceneryLog.Input( 'mouseUp(' + Input.debugText( point, event ) + ');' );
      sceneryLog && sceneryLog.Input && sceneryLog.push();
      this.mouseUpEmitter.emit( point, event );
      sceneryLog && sceneryLog.Input && sceneryLog.pop();
    },

    /**
     * Triggers a logical mousemove event.
     * @public (scenery-internal)
     *
     * NOTE: This may also be called from the pointer event handler (pointerMove) or from things like fuzzing or
     * playback. The event may be "faked" for certain purposes.
     *
     * @param {Vector2} point
     * @param {DOMEvent} event
     */
    mouseMove: function( point, event ) {
      sceneryLog && sceneryLog.Input && sceneryLog.Input( 'mouseMove(' + Input.debugText( point, event ) + ');' );
      sceneryLog && sceneryLog.Input && sceneryLog.push();
      this.mouseMovedEmitter.emit( point, event );
      sceneryLog && sceneryLog.Input && sceneryLog.pop();
    },

    /**
     * Triggers a logical mouseover event (this does NOT correspond to the Scenery event, since this is for the display)
     * @public (scenery-internal)
     *
     * @param {Vector2} point
     * @param {DOMEvent} event
     */
    mouseOver: function( point, event ) {
      sceneryLog && sceneryLog.Input && sceneryLog.Input( 'mouseOver(' + Input.debugText( point, event ) + ');' );
      sceneryLog && sceneryLog.Input && sceneryLog.push();
      this.mouseOverEmitter.emit( point, event );
      sceneryLog && sceneryLog.Input && sceneryLog.pop();
    },

    /**
     * Triggers a logical mouseout event (this does NOT correspond to the Scenery event, since this is for the display)
     * @public (scenery-internal)
     *
     * @param {Vector2} point
     * @param {DOMEvent} event
     */
    mouseOut: function( point, event ) {
      sceneryLog && sceneryLog.Input && sceneryLog.Input( 'mouseOut(' + Input.debugText( point, event ) + ');' );
      sceneryLog && sceneryLog.Input && sceneryLog.push();
      this.mouseOutEmitter.emit( point, event );
      sceneryLog && sceneryLog.Input && sceneryLog.pop();
    },

    /**
     * Triggers a logical mouse-wheel/scroll event.
     * @public (scenery-internal)
     *
     * @param {DOMEvent} event
     */
    wheel: function( event ) {
      sceneryLog && sceneryLog.Input && sceneryLog.Input( 'wheel(' + Input.debugText( null, event ) + ');' );
      sceneryLog && sceneryLog.Input && sceneryLog.push();
      this.wheelScrolledEmitter.emit( event );
      sceneryLog && sceneryLog.Input && sceneryLog.pop();
    },

    /**
     * Triggers a logical touchstart event. This is called for each touch point in a 'raw' event.
     * @public (scenery-internal)
     *
     * NOTE: This may also be called from the pointer event handler (pointerDown) or from things like fuzzing or
     * playback. The event may be "faked" for certain purposes.
     *
     * @param {number} id
     * @param {Vector2} point
     * @param {DOMEvent} event
     */
    touchStart: function( id, point, event ) {
      sceneryLog && sceneryLog.Input && sceneryLog.Input( 'touchStart(\'' + id + '\',' + Input.debugText( point, event ) + ');' );
      sceneryLog && sceneryLog.Input && sceneryLog.push();
      this.touchStartedEmitter.emit( id, point, event );
      sceneryLog && sceneryLog.Input && sceneryLog.pop();
    },

    /**
     * Triggers a logical touchend event. This is called for each touch point in a 'raw' event.
     * @public (scenery-internal)
     *
     * NOTE: This may also be called from the pointer event handler (pointerUp) or from things like fuzzing or
     * playback. The event may be "faked" for certain purposes.
     *
     * @param {number} id
     * @param {Vector2} point
     * @param {DOMEvent} event
     */
    touchEnd: function( id, point, event ) {
      sceneryLog && sceneryLog.Input && sceneryLog.Input( 'touchEnd(\'' + id + '\',' + Input.debugText( point, event ) + ');' );
      sceneryLog && sceneryLog.Input && sceneryLog.push();
      this.touchEndedEmitter.emit( id, point, event );
      sceneryLog && sceneryLog.Input && sceneryLog.pop();
    },

    /**
     * Triggers a logical touchmove event. This is called for each touch point in a 'raw' event.
     * @public (scenery-internal)
     *
     * NOTE: This may also be called from the pointer event handler (pointerMove) or from things like fuzzing or
     * playback. The event may be "faked" for certain purposes.
     *
     * @param {number} id
     * @param {Vector2} point
     * @param {DOMEvent} event
     */
    touchMove: function( id, point, event ) {
      sceneryLog && sceneryLog.Input && sceneryLog.Input( 'touchMove(\'' + id + '\',' + Input.debugText( point, event ) + ');' );
      sceneryLog && sceneryLog.Input && sceneryLog.push();
      this.touchMovedEmitter.emit( id, point, event );
      sceneryLog && sceneryLog.Input && sceneryLog.pop();
    },

    /**
     * Triggers a logical touchcancel event. This is called for each touch point in a 'raw' event.
     * @public (scenery-internal)
     *
     * NOTE: This may also be called from the pointer event handler (pointerCancel) or from things like fuzzing or
     * playback. The event may be "faked" for certain purposes.
     *
     * @param {number} id
     * @param {Vector2} point
     * @param {DOMEvent} event
     */
    touchCancel: function( id, point, event ) {
      sceneryLog && sceneryLog.Input && sceneryLog.Input( 'touchCancel(\'' + id + '\',' + Input.debugText( point, event ) + ');' );
      sceneryLog && sceneryLog.Input && sceneryLog.push();
      this.touchCanceledEmitter.emit( id, point, event );
      sceneryLog && sceneryLog.Input && sceneryLog.pop();
    },

    /**
     * Triggers a logical penstart event (e.g. a stylus). This is called for each pen point in a 'raw' event.
     * @public (scenery-internal)
     *
     * NOTE: This may also be called from the pointer event handler (pointerDown) or from things like fuzzing or
     * playback. The event may be "faked" for certain purposes.
     *
     * @param {number} id
     * @param {Vector2} point
     * @param {DOMEvent} event
     */
    penStart: function( id, point, event ) {
      sceneryLog && sceneryLog.Input && sceneryLog.Input( 'penStart(\'' + id + '\',' + Input.debugText( point, event ) + ');' );
      sceneryLog && sceneryLog.Input && sceneryLog.push();
      this.penStartedEmitter.emit( id, point, event );
      sceneryLog && sceneryLog.Input && sceneryLog.pop();
    },

    /**
     * Triggers a logical penend event (e.g. a stylus). This is called for each pen point in a 'raw' event.
     * @public (scenery-internal)
     *
     * NOTE: This may also be called from the pointer event handler (pointerUp) or from things like fuzzing or
     * playback. The event may be "faked" for certain purposes.
     *
     * @param {number} id
     * @param {Vector2} point
     * @param {DOMEvent} event
     */
    penEnd: function( id, point, event ) {
      sceneryLog && sceneryLog.Input && sceneryLog.Input( 'penEnd(\'' + id + '\',' + Input.debugText( point, event ) + ');' );
      sceneryLog && sceneryLog.Input && sceneryLog.push();
      this.penEndedEmitter.emit( id, point, event );
      sceneryLog && sceneryLog.Input && sceneryLog.pop();
    },

    /**
     * Triggers a logical penmove event (e.g. a stylus). This is called for each pen point in a 'raw' event.
     * @public (scenery-internal)
     *
     * NOTE: This may also be called from the pointer event handler (pointerMove) or from things like fuzzing or
     * playback. The event may be "faked" for certain purposes.
     *
     * @param {number} id
     * @param {Vector2} point
     * @param {DOMEvent} event
     */
    penMove: function( id, point, event ) {
      sceneryLog && sceneryLog.Input && sceneryLog.Input( 'penMove(\'' + id + '\',' + Input.debugText( point, event ) + ');' );
      sceneryLog && sceneryLog.Input && sceneryLog.push();
      this.penMovedEmitter.emit( id, point, event );
      sceneryLog && sceneryLog.Input && sceneryLog.pop();
    },

    /**
     * Triggers a logical pencancel event (e.g. a stylus). This is called for each pen point in a 'raw' event.
     * @public (scenery-internal)
     *
     * NOTE: This may also be called from the pointer event handler (pointerCancel) or from things like fuzzing or
     * playback. The event may be "faked" for certain purposes.
     *
     * @param {number} id
     * @param {Vector2} point
     * @param {DOMEvent} event
     */
    penCancel: function( id, point, event ) {
      sceneryLog && sceneryLog.Input && sceneryLog.Input( 'penCancel(\'' + id + '\',' + Input.debugText( point, event ) + ');' );
      sceneryLog && sceneryLog.Input && sceneryLog.push();
      this.penCanceledEmitter.emit( id, point, event );
      sceneryLog && sceneryLog.Input && sceneryLog.pop();
    },

    /**
     * Handles a pointerdown event, forwarding it to the proper logical event.
     * @public (scenery-internal)
     *
     * @param {number} id
     * @param {string} type
     * @param {Vector2} point
     * @param {DOMEvent} event
     */
    pointerDown: function( id, type, point, event ) {
      // In IE for pointer down events, we want to make sure than the next interactions off the page are sent to
      // this element (it will bubble). See https://github.com/phetsims/scenery/issues/464 and
      // http://news.qooxdoo.org/mouse-capturing.
      var target = this.attachToWindow ? document.body : this.display.domElement;
      if ( target.setPointerCapture && event.pointerId ) {
        target.setPointerCapture( event.pointerId );
      }

      switch( type ) {
        case 'mouse':
          // The actual event afterwards
          this.mouseDown( point, event );
          break;
        case 'touch':
          this.touchStart( id, point, event );
          break;
        case 'pen':
          this.penStart( id, point, event );
          break;
        default:
          if ( assert ) {
            throw new Error( 'Unknown pointer type: ' + type );
          }
      }
    },

    /**
     * Handles a pointerup event, forwarding it to the proper logical event.
     * @public (scenery-internal)
     *
     * @param {number} id
     * @param {string} type
     * @param {Vector2} point
     * @param {DOMEvent} event
     */
    pointerUp: function( id, type, point, event ) {
      switch( type ) {
        case 'mouse':
          this.mouseUp( point, event );
          break;
        case 'touch':
          this.touchEnd( id, point, event );
          break;
        case 'pen':
          this.penEnd( id, point, event );
          break;
        default:
          if ( assert ) {
            throw new Error( 'Unknown pointer type: ' + type );
          }
      }
    },

    /**
     * Handles a pointercancel event, forwarding it to the proper logical event.
     * @public (scenery-internal)
     *
     * @param {number} id
     * @param {string} type
     * @param {Vector2} point
     * @param {DOMEvent} event
     */
    pointerCancel: function( id, type, point, event ) {
      switch( type ) {
        case 'mouse':
          if ( console && console.log ) {
            console.log( 'WARNING: Pointer mouse cancel was received' );
          }
          break;
        case 'touch':
          this.touchCancel( id, point, event );
          break;
        case 'pen':
          this.penCancel( id, point, event );
          break;
        default:
          if ( console.log ) {
            console.log( 'Unknown pointer type: ' + type );
          }
      }
    },

    /**
     * Handles a pointermove event, forwarding it to the proper logical event.
     * @public (scenery-internal)
     *
     * @param {number} id
     * @param {string} type
     * @param {Vector2} point
     * @param {DOMEvent} event
     */
    pointerMove: function( id, type, point, event ) {
      switch( type ) {
        case 'mouse':
          this.mouseMove( point, event );
          break;
        case 'touch':
          this.touchMove( id, point, event );
          break;
        case 'pen':
          this.penMove( id, point, event );
          break;
        default:
          if ( console.log ) {
            console.log( 'Unknown pointer type: ' + type );
          }
      }
    },

    /**
     * Handles a pointerover event, forwarding it to the proper logical event.
     * @public (scenery-internal)
     *
     * @param {number} id
     * @param {string} type
     * @param {Vector2} point
     * @param {DOMEvent} event
     */
    pointerOver: function( id, type, point, event ) {
      // TODO: accumulate mouse/touch info in the object if needed?
      // TODO: do we want to branch change on these types of events?
    },

    /**
     * Handles a pointerout event, forwarding it to the proper logical event.
     * @public (scenery-internal)
     *
     * @param {number} id
     * @param {string} type
     * @param {Vector2} point
     * @param {DOMEvent} event
     */
    pointerOut: function( id, type, point, event ) {
      // TODO: accumulate mouse/touch info in the object if needed?
      // TODO: do we want to branch change on these types of events?
    },

    /**
     * Handles a pointerenter event, forwarding it to the proper logical event.
     * @public (scenery-internal)
     *
     * @param {number} id
     * @param {string} type
     * @param {Vector2} point
     * @param {DOMEvent} event
     */
    pointerEnter: function( id, type, point, event ) {
      // TODO: accumulate mouse/touch info in the object if needed?
      // TODO: do we want to branch change on these types of events?
    },

    /**
     * Handles a pointerleave event, forwarding it to the proper logical event.
     * @public (scenery-internal)
     *
     * @param {number} id
     * @param {string} type
     * @param {Vector2} point
     * @param {DOMEvent} event
     */
    pointerLeave: function( id, type, point, event ) {
      // TODO: accumulate mouse/touch info in the object if needed?
      // TODO: do we want to branch change on these types of events?
    },

    /**
     * Given a pointer reference, hit test it and determine the Trail that the pointer is over.
     * @private
     *
     * @param {Pointer}
     * @returns {Trail}
     */
    getPointerTrail: function( pointer ) {
      return this.rootNode.trailUnderPointer( pointer ) || new Trail( this.rootNode );
    },

    /**
     * Called for each logical "up" event, for any pointer type.
     * @private
     *
     * @param {Pointer} pointer
     * @param {DOMEvent} event
     * @param {boolean} pointChanged
     */
    upEvent: function( pointer, event, pointChanged ) {
      sceneryLog && sceneryLog.Input && sceneryLog.Input( 'upEvent ' + pointer.toString() + ' changed:' + pointChanged );
      sceneryLog && sceneryLog.Input && sceneryLog.push();

      assert && assert( pointer instanceof Pointer );
      assert && assert( typeof pointChanged === 'boolean' );

      // We'll use this trail for the entire dispatch of this event.
      var eventTrail = this.branchChangeEvents( pointer, event, pointChanged );

      this.dispatchEvent( eventTrail, 'up', pointer, event, true );

      // touch pointers are transient, so fire exit/out to the trail afterwards
      if ( pointer instanceof Touch ) {
        this.exitEvents( pointer, event, eventTrail, 0, true );
      }

      sceneryLog && sceneryLog.Input && sceneryLog.pop();
    },

    /**
     * Called for each logical "down" event, for any pointer type.
     * @private
     *
     * @param {Pointer} pointer
     * @param {DOMEvent} event
     * @param {boolean} pointChanged
     */
    downEvent: function( pointer, event, pointChanged ) {
      sceneryLog && sceneryLog.Input && sceneryLog.Input( 'downEvent ' + pointer.toString() + ' changed:' + pointChanged );
      sceneryLog && sceneryLog.Input && sceneryLog.push();

      assert && assert( pointer instanceof Pointer );
      assert && assert( typeof pointChanged === 'boolean' );

      // We'll use this trail for the entire dispatch of this event.
      var eventTrail = this.branchChangeEvents( pointer, event, pointChanged );
      this.dispatchEvent( eventTrail, 'down', pointer, event, true );

      // a11y
      var focusableNode = null;
      var trailAccessible = !eventTrail.rootNode()._rendererSummary.isNotAccessible();

      // If any node in the trail has accessible content
      if ( trailAccessible ) {

        // an AT might have sent a down event at the location of the PDOM element (outside of the display), if this
        // happened we will not remove focus
        var inDisplay = this.display.bounds.containsPoint( pointer.point );
        if ( inDisplay ) {

          // Starting with the leaf most node, search for the closest accessible ancestor from the node under the
          // pointer.
          for ( var i = eventTrail.nodes.length - 1; i >= 0; i-- ) {
            if ( eventTrail.nodes[ i ].focusable ) {
              focusableNode = eventTrail.nodes[ i ];
              break;
            }
          }

          // Remove keyboard focus, but store element that is receiving interaction in case we resume .
          this.display.pointerFocus = focusableNode;
          scenery.Display.focus = null;

        }
      }

      sceneryLog && sceneryLog.Input && sceneryLog.pop();
    },

    /**
     * Called for each logical "move" event, for any pointer type.
     * @private
     *
     * @param {Pointer} pointer
     * @param {DOMEvent} event
     */
    moveEvent: function( pointer, event ) {
      sceneryLog && sceneryLog.Input && sceneryLog.Input( 'moveEvent ' + pointer.toString() );
      sceneryLog && sceneryLog.Input && sceneryLog.push();

      assert && assert( pointer instanceof Pointer );

      // Always treat move events as "point changed"
      this.branchChangeEvents( pointer, event, true );

      sceneryLog && sceneryLog.Input && sceneryLog.pop();
    },

    /**
     * Called for each logical "cancel" event, for any pointer type.
     * @private
     *
     * @param {Pointer} pointer
     * @param {DOMEvent} event
     * @param {boolean} pointChanged
     */
    cancelEvent: function( pointer, event, pointChanged ) {
      sceneryLog && sceneryLog.Input && sceneryLog.Input( 'cancelEvent ' + pointer.toString() + ' changed:' + pointChanged );
      sceneryLog && sceneryLog.Input && sceneryLog.push();

      assert && assert( pointer instanceof Pointer );
      assert && assert( typeof pointChanged === 'boolean' );

      // We'll use this trail for the entire dispatch of this event.
      var eventTrail = this.branchChangeEvents( pointer, event, pointChanged );

      this.dispatchEvent( eventTrail, 'cancel', pointer, event, true );

      // touch pointers are transient, so fire exit/out to the trail afterwards
      if ( pointer instanceof Touch ) {
        this.exitEvents( pointer, event, eventTrail, 0, true );
      }

      sceneryLog && sceneryLog.Input && sceneryLog.pop();
    },

    /**
     * Dispatches any necessary events that would result from the pointer's trail changing.
     * @private
     *
     * This will send the necessary exit/enter events (on subtrails that have diverged between before/after), the
     * out/over events, and if flagged a move event.
     *
     * @param {Pointer} pointer
     * @param {DOMEvent|null} event
     * @param {boolean} sendMove - Whether to send move events
     * @returns {Trail} - The current trail of the pointer
     */
    branchChangeEvents: function( pointer, event, sendMove ) {
      sceneryLog && sceneryLog.Input && sceneryLog.Input(
        'branchChangeEvents: ' + pointer.toString() + ' sendMove:' + sendMove );
      sceneryLog && sceneryLog.Input && sceneryLog.push();

      assert && assert( pointer instanceof Pointer );
      assert && assert( typeof sendMove === 'boolean' );

      var trail = this.getPointerTrail( pointer );
      var oldTrail = pointer.trail || new Trail( this.rootNode ); // TODO: consider a static trail reference

      var lastNodeChanged = oldTrail.lastNode() !== trail.lastNode();

      var branchIndex = Trail.branchIndex( trail, oldTrail );
      var isBranchChange = branchIndex !== trail.length || branchIndex !== oldTrail.length;
      isBranchChange && sceneryLog && sceneryLog.Input && sceneryLog.Input(
        'changed from ' + oldTrail.toString() + ' to ' + trail.toString() );

      // event order matches http://www.w3.org/TR/DOM-Level-3-Events/#events-mouseevent-event-order
      if ( sendMove ) {
        this.dispatchEvent( trail, 'move', pointer, event, true );
      }

      // we want to approximately mimic http://www.w3.org/TR/DOM-Level-3-Events/#events-mouseevent-event-order
      // TODO: if a node gets moved down 1 depth, it may see both an exit and enter?
      if ( isBranchChange ) {
        this.exitEvents( pointer, event, oldTrail, branchIndex, lastNodeChanged );
        this.enterEvents( pointer, event, trail, branchIndex, lastNodeChanged );
      }

      pointer.trail = trail;

      sceneryLog && sceneryLog.Input && sceneryLog.pop();
      return trail;
    },

    /**
     * Triggers 'enter' events along a trail change, and an 'over' event on the leaf.
     * @private
     *
     * For example, if we change from a trail [ a, b, c, d, e ] => [ a, b, x, y ], it will fire:
     *
     * - enter y
     * - enter x
     * - over y (bubbles)
     *
     * @param {Pointer} pointer
     * @param {DOMEvent|null} event
     * @param {Trail} trail - The "new" trail
     * @param {number} branchIndex - The first index where the old and new trails have a different node. We will notify
     *                               for this node and all "descendant" nodes in the relevant trail.
     * @param {boolean} lastNodeChanged - If the last node didn't change, we won't sent an over event.
     */
    enterEvents: function( pointer, event, trail, branchIndex, lastNodeChanged ) {
      if ( trail.length > branchIndex ) {
        for ( var newIndex = trail.length - 1; newIndex >= branchIndex; newIndex-- ) {
          // TODO: for performance, we should mutate a trail instead of returning a slice.
          this.dispatchEvent( trail.slice( 0, newIndex + 1 ), 'enter', pointer, event, false );
        }
      }

      if ( lastNodeChanged ) {
        this.dispatchEvent( trail, 'over', pointer, event, true );
      }
    },

    /**
     * Triggers 'exit' events along a trail change, and an 'out' event on the leaf.
     * @private
     *
     * For example, if we change from a trail [ a, b, c, d, e ] => [ a, b, x, y ], it will fire:
     *
     * - out e (bubbles)
     * - exit c
     * - exit d
     * - exit e
     *
     * @param {Pointer} pointer
     * @param {DOMEvent|null} event
     * @param {Trail} trail - The "old" trail
     * @param {number} branchIndex - The first index where the old and new trails have a different node. We will notify
     *                               for this node and all "descendant" nodes in the relevant trail.
     * @param {boolean} lastNodeChanged - If the last node didn't change, we won't sent an out event.
     */
    exitEvents: function( pointer, event, trail, branchIndex, lastNodeChanged ) {
      if ( lastNodeChanged ) {
        this.dispatchEvent( trail, 'out', pointer, event, true );
      }

      if ( trail.length > branchIndex ) {
        for ( var oldIndex = branchIndex; oldIndex < trail.length; oldIndex++ ) {
          // TODO: for performance, we should mutate a trail instead of returning a slice.
          this.dispatchEvent( trail.slice( 0, oldIndex + 1 ), 'exit', pointer, event, false );
        }
      }
    },

    /**
     * Dispatch to all nodes in the Trail, optionally bubbling down from the leaf to the root.
     * @private
     *
     * @param {Trail} trail
     * @param {string} type
     * @param {Pointer} pointer
     * @param {DOMEvent|null} event
     * @param {boolean} bubbles - If bubbles is false, the event is only dispatched to the leaf node of the trail.
     */
    dispatchEvent: function( trail, type, pointer, event, bubbles ) {
      sceneryLog && sceneryLog.EventDispatch && sceneryLog.EventDispatch(
        type + ' trail:' + trail.toString() + ' pointer:' + pointer.toString() + ' at ' + pointer.point.toString() );
      sceneryLog && sceneryLog.EventDispatch && sceneryLog.push();

      assert && assert( trail, 'Falsy trail for dispatchEvent' );

      // NOTE: event is not immutable, as its currentTarget changes
      var inputEvent = new Event( trail, type, pointer, event );

      // first run through the pointer's listeners to see if one of them will handle the event
      this.dispatchToListeners( pointer, pointer.getListeners(), type, inputEvent );

      // if not yet handled, run through the trail in order to see if one of them will handle the event
      // at the base of the trail should be the scene node, so the scene will be notified last
      this.dispatchToTargets( trail, type, pointer, inputEvent, bubbles );

      // Notify input listeners on the Display
      this.dispatchToListeners( pointer, this.display.getInputListeners(), type, inputEvent );

      sceneryLog && sceneryLog.EventDispatch && sceneryLog.pop();
    },

    /**
     * Notifies an array of listeners with a specific event.
     * @private
     *
     * @param {Pointer} pointer
     * @param {Array.<Object>} listeners - Should be a defensive array copy already.
     * @param {string} type
     * @param {Event} inputEvent
     */
    dispatchToListeners: function( pointer, listeners, type, inputEvent ) {
      if ( inputEvent.handled ) {
        return;
      }

      var specificType = pointer.type + type; // e.g. mouseup, touchup

      for ( var i = 0; i < listeners.length; i++ ) {
        var listener = listeners[ i ];

        if ( !inputEvent.aborted && listener[ specificType ] ) {
          sceneryLog && sceneryLog.EventDispatch && sceneryLog.EventDispatch( specificType );
          sceneryLog && sceneryLog.EventDispatch && sceneryLog.push();

          listener[ specificType ]( inputEvent );

          sceneryLog && sceneryLog.EventDispatch && sceneryLog.pop();
        }

        if ( !inputEvent.aborted && listener[ type ] ) {
          sceneryLog && sceneryLog.EventDispatch && sceneryLog.EventDispatch( type );
          sceneryLog && sceneryLog.EventDispatch && sceneryLog.push();

          listener[ type ]( inputEvent );

          sceneryLog && sceneryLog.EventDispatch && sceneryLog.pop();
        }
      }
    },

    /**
     * Dispatch to all nodes in the Trail, optionally bubbling down from the leaf to the root.
     * @private
     *
     * @param {Trail} trail
     * @param {string} type
     * @param {Pointer} pointer
     * @param {Event} inputEvent
     * @param {boolean} bubbles - If bubbles is false, the event is only dispatched to the leaf node of the trail.
     */
    dispatchToTargets: function( trail, type, pointer, inputEvent, bubbles ) {
      if ( inputEvent.aborted || inputEvent.handled ) {
        return;
      }

      for ( var i = trail.getLastInputEnabledIndex(); i >= 0; bubbles ? i-- : i = -1 ) {
        var target = trail.nodes[ i ];
        if ( target.isDisposed() ) {
          continue;
        }

        inputEvent.currentTarget = target;

        this.dispatchToListeners( pointer, target.getInputListeners(), type, inputEvent );

        // if the input event was aborted or handled, don't follow the trail down another level
        if ( inputEvent.aborted || inputEvent.handled ) {
          return;
        }
      }
    }
  }, {
    /**
     * Saves the main information we care about from a DOM `Event` into a JSON-like structure.
     * @public
     *
     * @param {DOMEvent}
     * @returns {Object} - TODO: doc?
     */
    serializeDomEvent: function serializeDomEvent( domEvent ) {
      var entries = {};
      for ( var prop in domEvent ) {
        if ( domEventPropertiesToSerialize[ prop ] ) {

          // stringifying dom event object properties can cause circular references, so we avoid that completely
          if ( prop === 'touches' || prop === 'targetTouches' || prop === 'changedTouches' ) {
            var arr = [];
            for ( var i = 0; i < domEvent[ prop ].length; i++ ) {

              // according to spec (http://www.w3.org/TR/touch-events/), this is not an Array, but a TouchList
              var touch = domEvent[ prop ].item( i );
              arr.push( serializeDomEvent( touch ) );
            }
            entries[ prop ] = arr;
          }
          else {
            entries[ prop ] = ( ( typeof domEvent[ prop ] === 'object' ) && ( domEvent[ prop ] !== null ) ? {} : JSON.parse( JSON.stringify( domEvent[ prop ] ) ) ); // TODO: is parse/stringify necessary?
          }
        }
      }
      return entries;
    },

    /**
     * From a serialized dom event, return a recreated window.Event
     * @param {Object} eventObject
     * @returns {window.Event}
     */
    deserializeDomEvent: function deserializeDomEvent( eventObject ) {
      var domEvent = new window.Event( 'inputEvent' );
      for ( var key in eventObject ) {
        if ( eventObject.hasOwnProperty( key ) ) {
          domEvent[ key ] = eventObject[ key ];
        }
      }
      return domEvent;
    },

    /**
     * Convenience function for logging out a point/event combination.
     * @private
     *
     * @param {Vector2|null} point - Not logged if null
     * @param {DOMEvent} domEvent
     */
    debugText: function( point, domEvent ) {
      var result = domEvent.timeStamp + ' ' + domEvent.type;
      if ( point !== null ) {
        result = point.x + ',' + point.y + ' ' + result;
      }
      return result;
    },

    /**
     * Maps the current MS pointer types onto the pointer spec.
     * @public (scenery-internal)
     *
     * @param {DOMEvent} event
     * @returns {string}
     */
    msPointerType: function( event ) {
      if ( event.pointerType === window.MSPointerEvent.MSPOINTER_TYPE_TOUCH ) {
        return 'touch';
      }
      else if ( event.pointerType === window.MSPointerEvent.MSPOINTER_TYPE_PEN ) {
        return 'pen';
      }
      else if ( event.pointerType === window.MSPointerEvent.MSPOINTER_TYPE_MOUSE ) {
        return 'mouse';
      }
      else {
        return event.pointerType; // hope for the best
      }
    }
  } );

  // @public {Array.<string>} - Basic event listener types that are not pointer-type specific
  Input.BASIC_EVENT_TYPES = [ 'down', 'up', 'cancel', 'move', 'wheel', 'enter', 'exit', 'over', 'out' ];

  // @public {Array.<string>} - Valid prefixes for the basic event types above
  Input.EVENT_PREFIXES = [ '', 'mouse', 'touch', 'pen' ];

  // @public {Array.<string>} - Includes basic and specific types, e.g. both 'up' and 'mouseup'
  Input.ALL_EVENT_TYPES = Input.EVENT_PREFIXES.map( function( prefix ) {
    return Input.BASIC_EVENT_TYPES.map( function( eventName ) {
      return prefix + eventName;
    } );
  } );

  return Input;
} );<|MERGE_RESOLUTION|>--- conflicted
+++ resolved
@@ -763,11 +763,7 @@
       sceneryLog && sceneryLog.Input && sceneryLog.Input( 'focusIn(' + Input.debugText( null, event ) + ');' );
       sceneryLog && sceneryLog.Input && sceneryLog.push();
 
-<<<<<<< HEAD
-      var trail = this.a11yPointer.updateTrail( this.rootNode, event.target.getAttribute( 'data-trailId' ) );
-=======
-      var trail = Trail.fromUniqueId( this.rootNode, event.target.getAttribute( 'data-trail-id' ) );
->>>>>>> 9c159168
+      var trail = this.a11yPointer.updateTrail( this.rootNode, event.target.getAttribute( 'data-trail-id' ) );
 
       // TODO: a11y pointer! See #888
       this.dispatchEvent( trail, 'focus', this.a11yPointer, event, true );
