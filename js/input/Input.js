--- conflicted
+++ resolved
@@ -1656,20 +1656,13 @@
     const branchInputEnabledIndex = Trail.branchIndex( inputEnabledTrail, oldInputEnabledTrail );
     const lastInputEnabledNodeChanged = oldInputEnabledTrail.lastNode() !== inputEnabledTrail.lastNode();
 
-<<<<<<< HEAD
-    const branchIndex = Trail.branchIndex( trail, oldTrail );
-    const isBranchChange = branchIndex !== trail.length || branchIndex !== oldTrail.length;
-    isBranchChange && sceneryLog && sceneryLog.InputEvent && sceneryLog.InputEvent(
-      `changed from ${oldTrail.toString()} to ${trail.toString()}` );
-=======
     if ( sceneryLog && sceneryLog.InputEvent ) {
       const oldTrail = pointer.trail || new Trail( this.rootNode );
       const branchIndex = Trail.branchIndex( trail, oldTrail );
 
       ( branchIndex !== trail.length || branchIndex !== oldTrail.length ) && sceneryLog.InputEvent(
-        'changed from ' + oldTrail.toString() + ' to ' + trail.toString() );
-    }
->>>>>>> b980e077
+        `changed from ${oldTrail.toString()} to ${trail.toString()}` );
+    }
 
     // event order matches http://www.w3.org/TR/DOM-Level-3-Events/#events-mouseevent-event-order
     if ( sendMove ) {
