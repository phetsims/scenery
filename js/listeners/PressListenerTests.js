--- conflicted
+++ resolved
@@ -96,13 +96,8 @@
 QUnit.test( 'Interruption', assert => {
   ListenerTestUtils.simpleRectangleTest( ( display, rect, node ) => {
     const listener = new PressListener( {
-<<<<<<< HEAD
-      tandem: Tandem.GENERAL.createTandem( 'myListener' )
+      tandem: Tandem.ROOT_TEST.createTandem( 'myListener' )
     } );
-=======
-      tandem: Tandem.ROOT_TEST.createTandem( 'myListener' )
-    });
->>>>>>> bcbfedbc
     rect.addInputListener( listener );
 
     ListenerTestUtils.mouseDown( display, 10, 10 );
